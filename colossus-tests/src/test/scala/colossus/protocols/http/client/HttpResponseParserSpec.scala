package colossus
package protocols.http

import colossus.service.DecodedResult
import core.{DataBuffer, DynamicOutBuffer}

import akka.util.ByteString
import org.scalatest.{WordSpec, MustMatchers}

//NOTICE - all expected headers names must lowercase, otherwise these tests will fail equality testing

class HttpResponseParserSpec extends WordSpec with MustMatchers {

  import DecodedResult.Static

  import HttpHeader.Conversions._

  "HttpResponseParser" must {

    "parse a basic response" in {
      val res = ByteString("HTTP/1.1 204 NO_CONTENT\r\n\r\n")
      val parser = HttpResponseParser.static()
      val data = DataBuffer(res)
      parser.parse(data) must equal(Some(Static(HttpResponse(HttpVersion.`1.1`, HttpCodes.NO_CONTENT, HttpHeaders()))))
      data.remaining must equal(0)
    }


    "parse a 200 response with content-length 0" in {

      val res = "HTTP/1.1 200 OK\r\nHost: api.foo.bar:444\r\nAccept: */*\r\nAuthorization: Basic XXX\r\nAccept-Encoding: gzip, deflate\r\ncontent-length: 0\r\n\r\n"
      val parser = HttpResponseParser.static()

      val expected = HttpResponse(
        HttpVersion.`1.1`,
        HttpCodes.OK,
        Seq("host"->"api.foo.bar:444", "accept"->"*/*", "authorization"->"Basic XXX", "accept-encoding"->"gzip, deflate", "content-length"->"0")
      )
      val actual = parser.parse(DataBuffer(ByteString(res))).get.value
      println(actual.head.headers.toSeq.toSet.toString)
      println(expected.head.headers.toSeq.toSet.toString)
      println("ISECT " + actual.head.headers.toSeq.toSet.intersect(expected.head.headers.toSeq.toSet).toString)
      actual.head.headers must equal(expected.head.headers)
      actual must equal(expected)

    }

    "parse a 200 response with body and no content-length" in {

      val body = "hello world"
      val res = s"HTTP/1.1 200 OK\r\nHost: api.foo.bar:444\r\nAccept: */*\r\nAuthorization: Basic XXX\r\nAccept-Encoding: gzip, deflate\r\n\r\n${body}"
      val parser = HttpResponseParser.static()

      val expected = Static(HttpResponse(
        HttpResponseHead(
          HttpVersion.`1.1`,
          HttpCodes.OK,
          Seq("host"->"api.foo.bar:444", "accept"->"*/*", "authorization"->"Basic XXX", "accept-encoding"->"gzip, deflate")
        ),
        HttpBody(body)
      ))
      parser.parse(DataBuffer(ByteString(res))) must equal(None)
      parser.endOfStream() must equal(Some(expected))
    }

    "parse a response with a body" in {
      val content = "{some : json}"
      val size = content.getBytes.size
      val res = s"HTTP/1.1 200 OK\r\nHost: api.foo.bar:444\r\nAccept: */*\r\nAuthorization: Basic XXX\r\nAccept-Encoding: gzip, deflate\r\nContent-Length: $size\r\n\r\n{some : json}"
      val parser = HttpResponseParser.static()

      val expected = Static(HttpResponse(HttpVersion.`1.1`,
        HttpCodes.OK,
        Seq("host"->"api.foo.bar:444", "accept"->"*/*", "authorization"->"Basic XXX", "accept-encoding"->"gzip, deflate", "content-length"->size.toString),
        ByteString("{some : json}")
      ))
      val data = DataBuffer(ByteString(res))
      parser.parse(data).toList must equal(List(expected))
      data.remaining must equal(0)
    }


    "decode a response that was encoded by colossus with no body" in {
      val sent = HttpResponse(
        HttpVersion.`1.1`,
        HttpCodes.OK,
        Seq("host"->"api.foo.bar:444", "accept"->"*/*", "authorization"->"Basic XXX", "accept-encoding"->"gzip, deflate")
      )

      val expected = Some(DecodedResult.Static(sent.withHeader("content-length", "0")))

      val serverProtocol = new HttpServerCodec
      val clientProtocol = new HttpClientCodec

      val buf = new DynamicOutBuffer(100)
      sent.encode(buf)

      val encoded = buf.data
      val decodedResponse = clientProtocol.decode(encoded)
      decodedResponse must equal(expected)
      encoded.remaining must equal(0)
    }

    "decode a response that was encoded by colossus with a body" in {
      val content = "{some : json}"
      val size = content.getBytes.size

      val sent = HttpResponse(
        HttpVersion.`1.1`,
        HttpCodes.OK,
        Seq("host"->"api.foo.bar:444", "accept"->"*/*", "authorization"->"Basic XXX", "accept-encoding"->"gzip, deflate"),
        ByteString("{some : json}")
      )

      val expected = Some(DecodedResult.Static(sent.withHeader("content-length", size.toString)))

      val serverProtocol = new HttpServerCodec
      val clientProtocol = new HttpClientCodec

      val buf = new DynamicOutBuffer(100)
      sent.encode(buf)
      val encodedResponse = buf.data

      val decodedResponse = clientProtocol.decode(encodedResponse)
      decodedResponse must equal(expected)
      encodedResponse.remaining must equal(0)
    }

<<<<<<< HEAD
=======
    "accept a response under the size limit" in {
      val res = ByteString("HTTP/1.1 304 NOT_MODIFIED\r\n\r\n")
      val parser = HttpResponseParser.static(res.size.bytes)
      parser.parse(DataBuffer(res)) must equal(Some(Static(HttpResponse(HttpVersion.`1.1`, HttpCodes.NOT_MODIFIED, Seq()))))
    }

    "reject a response over the size limit" in {
      val res = ByteString("HTTP/1.1 200 OK\r\n\r\n")
      val parser = HttpResponseParser.static((res.size - 1).bytes)
      intercept[ParseException] {
        parser.parse(DataBuffer(res))
      }
    }

>>>>>>> fd745781
    "parse a response with chunked transfer encoding" in {
      val res = "HTTP/1.1 200 OK\r\ntransfer-encoding: chunked\r\n\r\n3\r\nfoo\r\ne\r\n123456789abcde\r\n0\r\n\r\n"
      val parser = HttpResponseParser.static()

      val parsed = parser.parse(DataBuffer(ByteString(res))).get
      parsed.value.body.bytes must equal (ByteString("foo123456789abcde"))
    }
      

  }


}<|MERGE_RESOLUTION|>--- conflicted
+++ resolved
@@ -125,24 +125,7 @@
       decodedResponse must equal(expected)
       encodedResponse.remaining must equal(0)
     }
-
-<<<<<<< HEAD
-=======
-    "accept a response under the size limit" in {
-      val res = ByteString("HTTP/1.1 304 NOT_MODIFIED\r\n\r\n")
-      val parser = HttpResponseParser.static(res.size.bytes)
-      parser.parse(DataBuffer(res)) must equal(Some(Static(HttpResponse(HttpVersion.`1.1`, HttpCodes.NOT_MODIFIED, Seq()))))
-    }
-
-    "reject a response over the size limit" in {
-      val res = ByteString("HTTP/1.1 200 OK\r\n\r\n")
-      val parser = HttpResponseParser.static((res.size - 1).bytes)
-      intercept[ParseException] {
-        parser.parse(DataBuffer(res))
-      }
-    }
-
->>>>>>> fd745781
+    
     "parse a response with chunked transfer encoding" in {
       val res = "HTTP/1.1 200 OK\r\ntransfer-encoding: chunked\r\n\r\n3\r\nfoo\r\ne\r\n123456789abcde\r\n0\r\n\r\n"
       val parser = HttpResponseParser.static()
