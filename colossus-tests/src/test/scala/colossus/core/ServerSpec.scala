--- conflicted
+++ resolved
@@ -15,16 +15,12 @@
 import org.scalatest.Tag
 
 
-
-
-
 class ServerSpec extends ColossusSpec {
 
   def expectConnections(server: ServerRef, num: Int) {
     server.server ! Server.GetInfo
     expectMsg(50.milliseconds, Server.ServerInfo(num, ServerStatus.Bound))
   }
-
 
   val EchoServerConfig = ServerConfig(
     name = "test-server",
@@ -53,19 +49,10 @@
     "attach to a system and start" in {
       withIOSystem { implicit io =>
         val server = Server.basic("echo", TEST_PORT, () => new EchoHandler)
-<<<<<<< HEAD
         waitForServer(server)
-        val c = new TestConnection(TEST_PORT)
+        val c = TestClient(io, TEST_PORT)
         val data = ByteString("hello world!")
-        c.write(data)
-        c.read() must equal(data)
-=======
-        withServer(server) {
-          val c = TestClient(io, TEST_PORT)
-          val data = ByteString("hello world!")
-          Await.result(c.send(data), 100.milliseconds) must equal(data)
-        }
->>>>>>> f64e17c2
+        Await.result(c.send(data), 100.milliseconds) must equal(data)
       }
     }
 
@@ -120,7 +107,7 @@
     }
       
 
-    "reject connection when maxed out"  in {
+    "reject connection when maxed out" in {
       val settings = ServerSettings(
         port = TEST_PORT,
         maxConnections = 1
