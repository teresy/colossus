--- conflicted
+++ resolved
@@ -6,19 +6,12 @@
 
 import akka.actor._
 import akka.event.Logging
-<<<<<<< HEAD
-import colossus.controller._
-import colossus.core._
-import colossus.metrics._
-import colossus.parsing.DataSize
-import colossus.parsing.DataSize._
-=======
+import parsing.DataSize
+import parsing.DataSize._
 import controller._
 import core._
 import metrics._
 import util.ExceptionFormatter._
-
->>>>>>> 9c9aede6
 import scala.collection.mutable
 import scala.concurrent.duration._
 import scala.language.higherKinds
@@ -46,14 +39,9 @@
   pendingBufferSize: Int = 100,
   sentBufferSize: Int = 100,
   failFast: Boolean = false,
-<<<<<<< HEAD
-  connectionAttempts : PollingDuration = PollingDuration(500.milliseconds, None),
+  connectRetry : RetryPolicy = BackoffPolicy(50.milliseconds, BackoffMultiplier.Exponential(5.seconds)),
   idleTimeout: Duration = Duration.Inf,
   maxResponseSize: DataSize = 1L.MB
-=======
-  connectRetry : RetryPolicy = BackoffPolicy(50.milliseconds, BackoffMultiplier.Exponential(5.seconds)),
-  idleTimeout: Duration = Duration.Inf
->>>>>>> 9c9aede6
 )
 
 class ServiceClientException(message: String) extends Exception(message)
