package colossus
package service


import java.net.InetSocketAddress

import akka.actor._
import akka.event.Logging
<<<<<<< HEAD
import colossus.controller._
=======
import akka.util.ByteString
>>>>>>> ec606705
import colossus.core._
import colossus.metrics._

import scala.collection.mutable
import scala.concurrent.duration._
import scala.concurrent.{Future, Promise}
import scala.language.higherKinds
import scala.util.{Failure, Success, Try}


/**
 * Configuration used to specify a Client's parameters
 * @param address The address with which to connect
 * @param requestTimeout The request timeout value
 * @param name The MetricAddress associated with this client
 * @param pendingBufferSize Size of the pending buffer
 * @param sentBufferSize Size of the sent buffer
 * @param failFast  When a failure is detected, immediately fail all pending requests.
 * @param connectionAttempts Polling configuration to govern retry behavior for both initial connect attempts
 *                           and for connection lost events.
 *
 */
case class ClientConfig(
  address: InetSocketAddress, 
  requestTimeout: Duration, 
  name: MetricAddress,
  pendingBufferSize: Int = 100,
  sentBufferSize: Int = 20,
  failFast: Boolean = false,
  connectionAttempts : PollingDuration = PollingDuration(250.milliseconds, None)
)

class ServiceClientException(message: String) extends Exception(message)

/**
 * Thrown when a request is lost in transit
 * @param message Cause
 */
class ConnectionLostException(message: String) extends ServiceClientException(message)

/**
 * Throw when a request is attempted while not connected
 * @param message Cause
 */
class NotConnectedException(message: String) extends ServiceClientException(message)

/**
 * Thrown when the pending buffer is full
 * @param message Cause
 */
class ClientOverloadedException(message: String) extends ServiceClientException(message)

/**
 * Returned when a request has been pending for too long
 */
class RequestTimeoutException extends ServiceClientException("Request Timed out")

/**
 * Thrown when there's some kind of data error
 * @param message Cause
 */
class DataException(message: String) extends ServiceClientException(message)

/**
 * The ClientLike trait is intended to be an interface for anything that you
 * can connect to and send messages.  It may be a single connection (as it is
 * with ServiceClient) or may be a pool of connections
 */
trait ClientLike[I,O,M[_]] {
  def send(request: I): M[O]
}

trait LocalClient[I,O] extends ClientLike[I,O,Callback]{
}

trait SharedClient[I,O] extends ClientLike[I,O,Future] {
}

trait ServiceClientLike[I,O] extends LocalClient[I,O] {
  def gracefulDisconnect()
  def config: ClientConfig
  def shared: SharedClient[I,O]
}


object ServiceClient {

  def apply[I,O](codec: Codec[I,O], config: ClientConfig, worker: WorkerRef): ServiceClient[I,O] = {
    val c = new ServiceClient(codec, config)
    worker.bind(c)
    c
  }

}

/**
 * This is thrown when a Client is manually disconnected, and subsequent attempt is made to reconnect.
 * To simplify the internal workings of Clients, instead of trying to reset its internal state, it throws.  Create
 * a new Client to reestablish a connection.
 * @param msg error message
 */
class StaleClientException(msg : String) extends Exception(msg)


/**
 * A ServiceClient is a non-blocking, synchronous interface that handles
 * sending atomic commands on a connection and parsing their replies
 *
 * Notice - The client will not begin to connect until it is bound to a worker,
 * so when using the default constructor a service client will not connect on
 * it's own.  You must either call `bind` on the client or use the constructor
 * that accepts a worker
 */
class ServiceClient[I,O](
<<<<<<< HEAD
  codec: Codec[I,O], 
  val config: ClientConfig,
  val worker: WorkerRef
) extends Controller[O,I](codec, ControllerConfig(config.pendingBufferSize)) with ClientConnectionHandler with ServiceClientLike[I,O]{
=======
  val codec: Codec[I,O], 
  val config: ClientConfig
) extends ClientConnectionHandler with ServiceClientLike[I,O] {
>>>>>>> ec606705
  import colossus.IOCommand._
  import colossus.core.WorkerCommand._
  import config._

  type ResponseHandler = Try[O] => Unit

  private lazy val worker = boundWorker.get

  //todo: figure out how to make these not lazy
  private val periods = List(1.second, 1.minute)
  private lazy val requests  = worker.metrics.getOrAdd(Rate(name / "requests", periods))
  private lazy val errors    = worker.metrics.getOrAdd(Rate(name / "errors", periods))
  private lazy val droppedRequests    = worker.metrics.getOrAdd(Rate(name / "dropped_requests", periods))
  private lazy val connectionFailures    = worker.metrics.getOrAdd(Rate(name / "connection_failures", periods))
  private lazy val disconnects  = worker.metrics.getOrAdd(Rate(name / "disconnects", periods))
  private lazy val latency = worker.metrics.getOrAdd(Histogram(name / "latency", periods = List(60.seconds), sampleRate = 0.10, percentiles = List(0.75,0.99)))
  lazy val log = Logging(worker.system.actorSystem, s"client:$address")

  case class SourcedRequest(message: I, handler: ResponseHandler) {
    val start: Long = System.currentTimeMillis
  }


  private var manuallyDisconnected = false
  private var connectionAttempts = 0
  private val sentBuffer    = mutable.Queue[SourcedRequest]()
  private var disconnecting: Boolean = false //set to true during graceful disconnect

  //TODO way too application specific
  private val hpTags: TagMap = Map("client_host" -> address.getHostName, "client_port" -> address.getPort.toString)
  private val hTags: TagMap = Map("client_host" -> address.getHostName)

  case class AsyncRequest(request: I, handler: ResponseHandler)

  /**
   * Checks if the underlying WriteEndpoint's status is ConnectionStatus.Connected
   * @return
   */
  def isConnected: Boolean = writer.fold(false){_.status == ConnectionStatus.Connected}

  /**
   *
   * @return Underlying WriteEndpoint's ConnectionStatus, defaults to Connecting if there is no WriteEndpoint
   */
  def connectionStatus: ConnectionStatus = writer.map{_.status}.getOrElse(
    if (canReconnect) ConnectionStatus.Connecting else ConnectionStatus.NotConnected
  )

  override def onBind(){
    super.onBind()
    if(!manuallyDisconnected){
      log.info(s"client ${id.get} connecting to $address")
      worker ! Connect(address, id.get)
    }else{
      throw new StaleClientException("This client has already been manually disconnected and cannot be reused, create a new one.")
    }
  }

  /**
   * Allow any requests in transit to complete, but cancel all pending requests
   * and don't allow any new ones
   */
  def gracefulDisconnect() {
    log.info(s"Terminating connection to $address")
    //clearPendingBuffer(new NotConnectedException("Connection is closing"))
    //todo, we should maybe make the Cancelled OutputResult take a Throwable
    purgePending()
    disconnecting = true
    manuallyDisconnected = true
    checkGracefulDisconnect()
  }

  /**
   * Sent a request to the service, along with a handler for processing the response.
   */
  private def sendNow(request: I)(handler: ResponseHandler){
    val s = SourcedRequest(request, handler)
    attemptWrite(s)
  }

  /** Create a shared interface that is thread safe and returns Futures
   */
  def shared: SharedClient[I,O] = new SharedClient[I,O] {
    def send(request: I): Future[O] = {
      val promise = Promise[O]()
      val handler = {response: Try[O] => promise.complete(response);()}
      id.map{id => worker ! Message(id, (AsyncRequest(request, handler)))}.getOrElse(promise.failure(new NotConnectedException("Not Bound to worker")))
      promise.future
    }
  }

  /**
   * Create a callback for sending a request.  this allows you to do something like
   * service.sendCB("request"){response => "YAY"}.map{str => println(str)}.execute()
   */
  def send(request: I): Callback[O] = UnmappedCallback[O](sendNow(request))

  def processMessage(response: O) {
    val now = System.currentTimeMillis
<<<<<<< HEAD
    try {
      val source = sentBuffer.dequeue()
      latency.add(tags = hTags, value = (now - source.start).toInt) //notice only grouping by host for now
      source.handler(Success(response))
      requests.hit(tags = hpTags)
    } catch {
      case e: java.util.NoSuchElementException => {
        throw new DataException(s"No Request for response ${response.toString}!")
      }
    }
    checkGracefulDisconnect()
    if (paused) resumeWrites()
=======
    if (writer.isEmpty) {
      val d = ByteString(data.takeAll)
      log.error(s"Client $name($address) received data while not connected!: ${d.utf8String}")
    } else {
      codec.decodeAll(data){response =>
        try {
          val source = sentBuffer.dequeue()
          latency.add(tags = hTags, value = (now - source.start).toInt) //notice only grouping by host for now
          source.handler(Success(response))
          requests.hit(tags = hpTags)
        } catch {
          case e: java.util.NoSuchElementException => {
            throw new DataException(s"No Request for response ${response.toString}!")
          }
        }
        
      }
      checkGracefulDisconnect()
      checkPendingBuffer()
    }
>>>>>>> ec606705
  }

  def receivedMessage(message: Any, sender: ActorRef) {
    message match {
      case AsyncRequest(request, handler) => sendNow(request)(handler)
      case other => throw new Exception(s"Received invalid message $other")
    }
  }

<<<<<<< HEAD
  override def connected(endpoint: WriteEndpoint) {
    super.connected(endpoint)
    log.info(s"Connected to $address")
=======
  def connected(endpoint: WriteEndpoint) {
    if (writer.isDefined) {
      throw new Exception("Handler Connected twice!")
    }
    log.info(s"${id.get} Connected to $address")
>>>>>>> ec606705
    codec.reset()    
    connectionAttempts = 0
    readyForData()
  }

  private def purgeBuffers(pendingException : => Throwable) {
    writer = None
    sentBuffer.foreach{s => 
      errors.hit(tags = hpTags)
      s.handler(Failure(new ConnectionLostException("Connection closed while request was in transit")))
    }
    sentBuffer.clear()
    purgeOutgoing()
    if (failFast) {
      purgePending()
    }
  }

  override protected def connectionClosed(cause: DisconnectCause): Unit = {
    manuallyDisconnected = true
    purgeBuffers(new NotConnectedException("Connection closed"))
  }

  override protected def connectionLost(cause : DisconnectError) {
    purgeBuffers(new NotConnectedException("Connection lost"))
    log.warning(s"${id.get} connection to ${address.toString} lost: $cause")
    disconnects.hit(tags = hpTags)
    attemptReconnect()
  }

  def connectionFailed() {

    log.error(s"failed to connect to ${address.toString}")
    connectionFailures.hit(tags = hpTags)
    attemptReconnect()
  }

  private def attemptReconnect() {
    connectionAttempts += 1
    if(!disconnecting) {
      if(canReconnect) {
        log.warning(s"attempting to reconnect to ${address.toString} after $connectionAttempts unsuccessful attempts.")
        worker ! Schedule(config.connectionAttempts.interval, Connect(address, id.get))
      }
      else {
        log.error(s"failed to connect to ${address.toString} after $connectionAttempts tries, giving up.")
      }
    }
  }

  private def canReconnect = config.connectionAttempts.isExpended(connectionAttempts)


  private def attemptWrite(s: SourcedRequest) {
    if (disconnecting) {
      //don't allow any new requests, appear as if we're dead
      s.handler(Failure(new NotConnectedException("Not Connected")))
    } else if (writer.isDefined || !failFast) {
      val pushed = push(s.message){
        case OutputResult.Success   => sentBuffer.enqueue(s)
        case OutputResult.Failure   => s.handler(Failure(new NotConnectedException("Error while sending")))
        case OutputResult.Cancelled => s.handler(Failure(new RequestTimeoutException))
      }
      if (pushed) {
        if (sentBuffer.size >= config.sentBufferSize) {
          pauseWrites()
        }
      } else {
        s.handler(Failure(new ClientOverloadedException("Client is overloaded")))
      }
    } else {
      droppedRequests.hit(tags = hpTags)
      s.handler(Failure(new NotConnectedException("Not Connected")))
    }
  }

  private def checkGracefulDisconnect() {
    if (disconnecting && sentBuffer.size == 0) {
      writer.foreach{_.disconnect()}
      writer = None
    }
  }


  def idleCheck(period: Duration) {
    //TODO: timeout pending requests
  }
}<|MERGE_RESOLUTION|>--- conflicted
+++ resolved
@@ -6,11 +6,8 @@
 
 import akka.actor._
 import akka.event.Logging
-<<<<<<< HEAD
 import colossus.controller._
-=======
 import akka.util.ByteString
->>>>>>> ec606705
 import colossus.core._
 import colossus.metrics._
 
@@ -125,16 +122,9 @@
  * that accepts a worker
  */
 class ServiceClient[I,O](
-<<<<<<< HEAD
   codec: Codec[I,O], 
-  val config: ClientConfig,
-  val worker: WorkerRef
+  val config: ClientConfig
 ) extends Controller[O,I](codec, ControllerConfig(config.pendingBufferSize)) with ClientConnectionHandler with ServiceClientLike[I,O]{
-=======
-  val codec: Codec[I,O], 
-  val config: ClientConfig
-) extends ClientConnectionHandler with ServiceClientLike[I,O] {
->>>>>>> ec606705
   import colossus.IOCommand._
   import colossus.core.WorkerCommand._
   import config._
@@ -234,7 +224,6 @@
 
   def processMessage(response: O) {
     val now = System.currentTimeMillis
-<<<<<<< HEAD
     try {
       val source = sentBuffer.dequeue()
       latency.add(tags = hTags, value = (now - source.start).toInt) //notice only grouping by host for now
@@ -247,28 +236,6 @@
     }
     checkGracefulDisconnect()
     if (paused) resumeWrites()
-=======
-    if (writer.isEmpty) {
-      val d = ByteString(data.takeAll)
-      log.error(s"Client $name($address) received data while not connected!: ${d.utf8String}")
-    } else {
-      codec.decodeAll(data){response =>
-        try {
-          val source = sentBuffer.dequeue()
-          latency.add(tags = hTags, value = (now - source.start).toInt) //notice only grouping by host for now
-          source.handler(Success(response))
-          requests.hit(tags = hpTags)
-        } catch {
-          case e: java.util.NoSuchElementException => {
-            throw new DataException(s"No Request for response ${response.toString}!")
-          }
-        }
-        
-      }
-      checkGracefulDisconnect()
-      checkPendingBuffer()
-    }
->>>>>>> ec606705
   }
 
   def receivedMessage(message: Any, sender: ActorRef) {
@@ -278,17 +245,9 @@
     }
   }
 
-<<<<<<< HEAD
   override def connected(endpoint: WriteEndpoint) {
     super.connected(endpoint)
-    log.info(s"Connected to $address")
-=======
-  def connected(endpoint: WriteEndpoint) {
-    if (writer.isDefined) {
-      throw new Exception("Handler Connected twice!")
-    }
     log.info(s"${id.get} Connected to $address")
->>>>>>> ec606705
     codec.reset()    
     connectionAttempts = 0
     readyForData()
