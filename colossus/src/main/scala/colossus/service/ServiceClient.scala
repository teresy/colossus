package colossus
package service


import java.net.InetSocketAddress

import akka.actor._
import akka.event.Logging
import colossus.controller._
import colossus.core._
import colossus.metrics._
import colossus.parsing.DataSize
import colossus.parsing.DataSize._
import scala.collection.mutable
import scala.concurrent.duration._
import scala.language.higherKinds
import scala.util.{Failure, Success, Try}

/**
 * Configuration used to specify a Client's parameters
 * @param address The address with which to connect
 * @param requestTimeout The request timeout value
 * @param name The MetricAddress associated with this client
 * @param pendingBufferSize Size of the pending buffer
 * @param sentBufferSize Size of the sent buffer
 * @param failFast  When a failure is detected, immediately fail all pending requests.
 * @param connectionAttempts Polling configuration to govern retry behavior for both initial connect attempts
 *                           and for connection lost events.
 * @param idleTimeout How long the connection can remain idle (both sending and
 *        receiving data) before it is closed.  This should be significantly higher
 *        than requestTimeout.
 * @param maxResponseSize max allowed response size -- larger responses are dropped
 */
case class ClientConfig(
  address: InetSocketAddress,
  requestTimeout: Duration,
  name: MetricAddress,
  pendingBufferSize: Int = 100,
  sentBufferSize: Int = 100,
  failFast: Boolean = false,
  connectionAttempts : PollingDuration = PollingDuration(500.milliseconds, None),
  idleTimeout: Duration = Duration.Inf,
  maxResponseSize: DataSize = 1L.MB
)

class ServiceClientException(message: String) extends Exception(message)

/**
 * Thrown when a request is lost in transit
 * @param message Cause
 */
class ConnectionLostException(message: String) extends ServiceClientException(message)

/**
 * Throw when a request is attempted while not connected
 * @param message Cause
 */
class NotConnectedException(message: String) extends ServiceClientException(message)

/**
 * Thrown when the pending buffer is full
 * @param message Cause
 */
class ClientOverloadedException(message: String) extends ServiceClientException(message)

/**
 * Returned when a request has been pending for too long
 */
class RequestTimeoutException extends ServiceClientException("Request Timed out")

/**
 * Thrown when there's some kind of data error
 * @param message Cause
 */
class DataException(message: String) extends ServiceClientException(message)

/**
 * This is thrown when a Client is manually disconnected, and subsequent attempt is made to reconnect.
 * To simplify the internal workings of Clients, instead of trying to reset its internal state, it throws.  Create
 * a new Client to reestablish a connection.
 * @param msg error message
 */
class StaleClientException(msg : String) extends Exception(msg)


/**
 * A ServiceClient is a non-blocking, synchronous interface that handles
 * sending atomic commands on a connection and parsing their replies
 *
 * Notice - The client will not begin to connect until it is bound to a worker,
 * so when using the default constructor a service client will not connect on
 * it's own.  You must either call `bind` on the client or use the constructor
 * that accepts a worker
 *
 * TODO: make underlying output controller data size configurable
 */
<<<<<<< HEAD
class ServiceClient[I,O](
  codec: Codec[I,O],
  val config: ClientConfig,
  context: Context
)(implicit tagDecorator: TagDecorator[I,O] = TagDecorator.default[I,O])
extends Controller[O,I](
  codec,
  ControllerConfig(config.pendingBufferSize, config.requestTimeout, config.name, config.maxResponseSize),
  context)
with ClientConnectionHandler
with ServiceClientLike[I,O]
with ManualUnbindHandler {
=======
class ServiceClient[P <: Protocol](
  codec: Codec[P#Input,P#Output], 
  val config: ClientConfig,
  context: Context
)(implicit tagDecorator: TagDecorator[P#Input,P#Output] = TagDecorator.default[P#Input,P#Output])
extends Controller[P#Output,P#Input](codec, ControllerConfig(config.pendingBufferSize, config.requestTimeout), context) 
with ClientConnectionHandler with Sender[P, Callback] with ManualUnbindHandler {

  type I = P#Input
  type O = P#Output

  def this(codec: Codec[P#Input,P#Output], config: ClientConfig, worker: WorkerRef) {
    this(codec, config, worker.generateContext())
  }
>>>>>>> b4f5da19

  context.worker.worker ! WorkerCommand.Bind(this)

  import colossus.core.WorkerCommand._
  import config._
  import context.worker.metrics

  type ResponseHandler = Try[O] => Unit

  override val maxIdleTime = config.idleTimeout

  private val requests            = Rate(name / "requests")
  private val errors              = Rate(name / "errors")
  private val droppedRequests     = Rate(name / "dropped_requests")
  private val connectionFailures  = Rate(name / "connection_failures")
  private val disconnects         = Rate(name / "disconnects")
  private val latency             = Histogram(name / "latency",       sampleRate = 0.10, percentiles = List(0.75,0.99))
  private val transitTime         = Histogram(name / "transit_time",  sampleRate = 0.02, percentiles = List(0.5))
  private val queueTime           = Histogram(name / "queue_time",    sampleRate = 0.02, percentiles = List(0.5))

  lazy val log = Logging(worker.system.actorSystem, s"client:$address")

  private val responseTimeoutMillis: Long = config.requestTimeout.toMillis

  case class SourcedRequest(message: I, handler: ResponseHandler, queueTime: Long, sendTime: Long) {
    def isTimedOut(now: Long) = now > (queueTime + responseTimeoutMillis)
  }


  private var manuallyDisconnected = false
  private var connectionAttempts = 0
  private val sentBuffer    = mutable.Queue[SourcedRequest]()
  private var disconnecting: Boolean = false //set to true during graceful disconnect

  //TODO way too application specific
  private val hpTags: TagMap = Map("client_host" -> address.getHostName, "client_port" -> address.getPort.toString)
  private val hTags: TagMap = Map("client_host" -> address.getHostName)

  /**
   *
   * @return Underlying WriteEndpoint's ConnectionStatus, defaults to Connecting if there is no WriteEndpoint
   */
  def connectionStatus: ConnectionStatus = if (isConnected) {
    ConnectionStatus.Connected 
  } else if (canReconnect && !manuallyDisconnected) {
    ConnectionStatus.Connecting
  } else {
    ConnectionStatus.NotConnected
  }

  override def onBind(){
    super.onBind()
    if(!manuallyDisconnected){
      log.info(s"client ${id} connecting to $address")
      worker ! Connect(address, id)
    }else{
      throw new StaleClientException("This client has already been manually disconnected and cannot be reused, create a new one.")
    }
  }

  /**
   * Sent a request to the service, along with a handler for processing the response.
   */
  private def sendNow(request: I)(handler: ResponseHandler){
    val queueTime = System.currentTimeMillis
    if (disconnecting) {
      // don't allow any new requests, appear as if we're dead
      failRequest(handler, new NotConnectedException("Not Connected"))
    } else if (isConnected || !failFast) {
      val pushed = push(request, queueTime){
        case OutputResult.Success         => {
          val s = SourcedRequest(request, handler, queueTime, System.currentTimeMillis) 
          sentBuffer.enqueue(s)
          this.queueTime.add((s.sendTime - s.queueTime).toInt, hpTags)
          if (sentBuffer.size >= config.sentBufferSize) {
            pauseWrites() //writes resumed in processMessage
          }
        }
        case OutputResult.Failure(err)    => failRequest(handler, err)
        case OutputResult.Cancelled(err)  => failRequest(handler, err)
      }
      if (!pushed) {
        failRequest(handler, new ClientOverloadedException(s"Error sending ${request}: Client is overloaded"))
      }
    } else {
      droppedRequests.hit(tags = hpTags)
      failRequest(handler, new NotConnectedException("Not Connected"))
    }
  }

  /**
   * Create a callback for sending a request.  this allows you to do something like
   * service.send("request"){response => "YAY"}.map{str => println(str)}.execute()
   */
  def send(request: I): Callback[O] = UnmappedCallback[O](sendNow(request))

  def processMessage(response: O) {
    val now = System.currentTimeMillis
    try {
      val source = sentBuffer.dequeue()
      latency.add(tags = hpTags, value = (now - source.queueTime).toInt)
      transitTime.add(tags = hpTags, value = (now - source.sendTime).toInt)
      source.handler(Success(response))
      requests.hit(tags = hpTags)
    } catch {
      case e: java.util.NoSuchElementException => {
        throw new DataException(s"No Request for response ${response.toString}!")
      }
    }
    checkGracefulDisconnect()
    if (!writesEnabled) resumeWrites()
  }

  def receivedMessage(message: Any, sender: ActorRef) {}

  override def connected(endpoint: WriteEndpoint) {
    super.connected(endpoint)
    log.info(s"${id} Connected to $address")
    connectionAttempts = 0
  }

  private def purgeBuffers(reason : Throwable) {
    sentBuffer.foreach { s => failRequest(s.handler, reason) } 
    sentBuffer.clear()
    if (failFast) {
      purgePending(reason)
    }
  }

  override protected def connectionClosed(cause: DisconnectCause): Unit = {
    super.connectionClosed(cause)
    manuallyDisconnected = true
    disconnects.hit(tags = hpTags + ("cause" -> cause.tagString))
    purgeBuffers(new NotConnectedException(s"${cause.logString}"))
  }

  override protected def connectionLost(cause : DisconnectError) {
    super.connectionLost(cause)
    cause match {
      case DisconnectCause.ConnectFailed(error) => {
        log.warning(s"${id} failed to connect to ${address.toString}: ${error.getMessage}")
        connectionFailures.hit(tags = hpTags)
        purgeBuffers(new NotConnectedException(s"${cause.logString}"))
      }
      case _ => {
        log.warning(s"${id} connection lost to ${address.toString}: ${cause.logString}")
        disconnects.hit(tags = hpTags + ("cause" -> cause.tagString))
        purgeBuffers(new ConnectionLostException(s"${cause.logString}"))
      }
    }
    attemptReconnect()
  }


  private def attemptReconnect() {
    connectionAttempts += 1
    if(!disconnecting) {
      if(canReconnect) {
        log.warning(s"attempting to reconnect to ${address.toString} after $connectionAttempts unsuccessful attempts.")
        worker ! Schedule(config.connectionAttempts.interval, Connect(address, id))
      }
      else {
        log.error(s"failed to connect to ${address.toString} after $connectionAttempts tries, giving up.")
        worker.unbind(id)
      }
    } else {
      worker.unbind(id)
    }
  }

  private def canReconnect = config.connectionAttempts.isExpended(connectionAttempts)


  private def attemptWrite(s: SourcedRequest) {
  }

  override def shutdown() {
    log.info(s"Terminating connection to $address")
    disconnecting = true
    manuallyDisconnected = true
    checkGracefulDisconnect()
  }

  private def checkGracefulDisconnect() {
    if (isConnected && disconnecting && sentBuffer.size == 0) {
      super.shutdown()
    }
  }


  override def idleCheck(period: Duration) {
    super.idleCheck(period)

    if (sentBuffer.size > 0 && sentBuffer.front.isTimedOut(System.currentTimeMillis)) {
      // the oldest sent message has expired with no response - kill the connection
      // sending the Kill message instead of disconnecting will trigger the reconnection logic
      worker ! Kill(id, DisconnectCause.TimedOut)
    }
  }

  private def failRequest(handler: ResponseHandler, exception: Throwable): Unit = {
    // TODO clean up duplicate code https://github.com/tumblr/colossus/issues/274
    errors.hit(tags = hpTags + ("type" -> exception.getClass.getName.replaceAll("[^\\w]", "")))
    handler(Failure(exception))
  }
}

object ServiceClient {

  def apply[C <: Protocol] = ClientFactory.serviceClientFactory[C]

}
<|MERGE_RESOLUTION|>--- conflicted
+++ resolved
@@ -94,26 +94,12 @@
  *
  * TODO: make underlying output controller data size configurable
  */
-<<<<<<< HEAD
-class ServiceClient[I,O](
-  codec: Codec[I,O],
-  val config: ClientConfig,
-  context: Context
-)(implicit tagDecorator: TagDecorator[I,O] = TagDecorator.default[I,O])
-extends Controller[O,I](
-  codec,
-  ControllerConfig(config.pendingBufferSize, config.requestTimeout, config.name, config.maxResponseSize),
-  context)
-with ClientConnectionHandler
-with ServiceClientLike[I,O]
-with ManualUnbindHandler {
-=======
 class ServiceClient[P <: Protocol](
   codec: Codec[P#Input,P#Output], 
   val config: ClientConfig,
   context: Context
 )(implicit tagDecorator: TagDecorator[P#Input,P#Output] = TagDecorator.default[P#Input,P#Output])
-extends Controller[P#Output,P#Input](codec, ControllerConfig(config.pendingBufferSize, config.requestTimeout), context) 
+extends Controller[P#Output,P#Input](codec, ControllerConfig(config.pendingBufferSize, config.requestTimeout, config.name, config.maxResponseSize), context) 
 with ClientConnectionHandler with Sender[P, Callback] with ManualUnbindHandler {
 
   type I = P#Input
@@ -122,7 +108,6 @@
   def this(codec: Codec[P#Input,P#Output], config: ClientConfig, worker: WorkerRef) {
     this(codec, config, worker.generateContext())
   }
->>>>>>> b4f5da19
 
   context.worker.worker ! WorkerCommand.Bind(this)
 
