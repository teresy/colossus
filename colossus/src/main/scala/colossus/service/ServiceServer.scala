--- conflicted
+++ resolved
@@ -5,11 +5,7 @@
 import colossus.parsing.DataSize._
 import core._
 import controller._
-<<<<<<< HEAD
-=======
 import util.ExceptionFormatter._
-
->>>>>>> 9c9aede6
 import akka.event.Logging
 import metrics._
 import scala.concurrent.duration._
@@ -95,13 +91,8 @@
   //response but the last time we checked the output buffer it was full
   private var dequeuePaused = false
 
-<<<<<<< HEAD
   private def addError(error: ProcessingFailure[I], extraTags: TagMap = TagMap.Empty) {
-    val tags = extraTags + ("type" -> error.reason.getClass.getName.replaceAll("[^\\w]", ""))
-=======
-  private def addError(request: I, err: Throwable, extraTags: TagMap = TagMap.Empty) {
-    val tags = extraTags + ("type" -> err.metricsName)
->>>>>>> 9c9aede6
+    val tags = extraTags + ("type" -> error.reason.metricsName)
     errors.hit(tags = tags)
     if (logErrors) {
       val formattedRequest = error match {
