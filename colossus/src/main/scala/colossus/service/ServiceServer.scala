--- conflicted
+++ resolved
@@ -109,16 +109,7 @@
  * in the order that they are received.
  *
  */
-<<<<<<< HEAD
 trait ServiceServer[P <: Protocol] extends StaticController[P] with ControllerIface[P] with ServerConnectionHandler {
-=======
-abstract class ServiceServer[I,O]
-  (codec: ServerCodec[I,O], config: ServiceConfig, serverContext: ServerContext)
-extends Controller[I,O](codec,
-  ControllerConfig(config.requestBufferSize, Duration.Inf, config.maxRequestSize,true, config.requestMetrics),
-  serverContext.context)
-with ServerConnectionHandler {
->>>>>>> 0795331a
   import ServiceServer._
 
   // ABSTRACT MEMBERS
@@ -137,7 +128,7 @@
   protected def processFailure(error: ProcessingFailure[I]): O
 
   //passthrough to lower layers
-  def controllerConfig = ControllerConfig(config.requestBufferSize, Duration.Inf, config.maxRequestSize)
+  def controllerConfig = ControllerConfig(config.requestBufferSize, Duration.Inf, config.maxRequestSize, config.requestMetrics)
   def context = serverContext.context
 
 
