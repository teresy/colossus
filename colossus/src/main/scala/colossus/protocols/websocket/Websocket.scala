package colossus
package protocols.websocket

import core._
import controller._
import service._
import akka.util.{ByteString, ByteStringBuilder}

import java.math.BigInteger
import java.security.MessageDigest
import java.util.Random
import scala.util.{Try, Success, Failure}
import sun.misc.{BASE64Encoder, BASE64Decoder}

object UpgradeRequest {
  import protocols.http._

  val salt = "258EAFA5-E914-47DA-95CA-C5AB0DC85B11" //GUID for websocket
  
  val b64 = new BASE64Encoder

  def processKey(key: String): String = {
    val digest = MessageDigest.getInstance("SHA-1")
    digest.reset()
    digest.update((key + salt).getBytes("UTF-8"))
    new String(b64.encode(digest.digest()))
  }
  

  /**
   * Validate a HttpRequest as a websocket upgrade request, returning the
   * properly formed response that should be sent back to confirm the upgrade
   */
  def validate(request : HttpRequest): Option[HttpResponse] = {
    val headers = request.head.headers
    for {
      cheader   <- headers.firstValue("connection") 
      uheader   <- headers.firstValue("upgrade") 
      host      <- headers.firstValue("host")
      origin    <- headers.firstValue("origin")
      seckey    <- headers.firstValue("sec-websocket-key")
      secver    <- headers.firstValue("sec-websocket-version") 
      if (request.head.version  == HttpVersion.`1.1`)
      if (request.head.method   == HttpMethod.Get)
      if (secver == "13")
      if (uheader.toLowerCase == "websocket")
      if (cheader.toLowerCase.split(",").map{_.trim} contains "upgrade")
    } yield HttpResponse (
      HttpResponseHead(
        HttpVersion.`1.1`,
        HttpCodes.SWITCHING_PROTOCOLS,
        HttpHeaders(
          HttpHeader("Upgrade", "websocket"),
          HttpHeader("Connection", "Upgrade"),
          HttpHeader("Sec-Websocket-Accept",processKey(seckey))
        )
      ),
      HttpBody.NoBody
    )      
  }
}

object OpCodes {

  type OpCode = Byte

  val Continue  = 0x00.toByte
  val Text      = 0x01.toByte
  val Binary    = 0x02.toByte
  val Close     = 0x08.toByte
  val Ping      = 0x09.toByte
  val Pong      = 0x0A.toByte

  def fromHeaderByte(b: Byte) = b & 0x0F
  
  implicit val byteOrder = java.nio.ByteOrder.BIG_ENDIAN

}

/**
 * A Parsed Frame Header
 */
case class Header(opcode: Byte, mask: Boolean)

/**
 * A Frame represents a single chunk of data sent by either the client or server.
 */
case class Frame(header: Header, payload: DataBlock) {
  import OpCodes.byteOrder

  def encode(random: Random): DataBuffer = {
    val b = new ByteStringBuilder
    b.sizeHint(payload.size + 20)
    b putByte ((header.opcode | 0x80).toByte) //set the fin bit for now every time
    val maskBit: Byte = if (header.mask) 0x80.toByte else 0x00.toByte
    if (payload.size < 126) {
      b putByte (maskBit | payload.size.toByte).toByte
    } else if (payload.size < 65536) {
      b putByte (maskBit | 0x7E).toByte
      b putShort(payload.size)
    } else {
      b putByte (maskBit | 0x7F).toByte
      b putLong(payload.size)
    }
    if (header.mask) {
      val mask = new Array[Byte](4)
      random.nextBytes(mask)
      val masked = Frame.mask(DataBlock(mask), payload)
      b putBytes mask
      b putBytes masked.data
    } else {
      b putBytes payload.data
    }
    DataBuffer(b.result)
  }
}

object Frame {

  /**
   *
   * This is used for both masking and unmasking
   *
   * mask must be 4 bytes long
   */
  def mask(mask: DataBlock, payload: DataBlock): DataBlock = {
    val build = new Array[Byte](payload.length)
    var index = 0
    while (index < payload.length) {
      build(index) = (payload(index) ^ (mask(index % 4).toByte)).toByte
      index += 1
    }
    DataBlock(build)
  }

}


object FrameParser {
  import parsing._
  import Combinators._

  /**
   * When the mask bit is set (always from client messages) we need to XOR the
   * n-th data byte with the (n mod 4)th mask byte
   */
  def unmask(isMasked: Boolean, data: DataBlock): DataBlock = if (!isMasked) data else {
    val mask = data.take(4)
    val payload = data.drop(4)
    Frame.mask(mask, payload)
  }
  

  
  //see https://tools.ietf.org/html/rfc6455#section-5.2
  def frame = bytes(2) |> {head =>
    val opcode = head(0) & 0x0F
    val payloadLen = head(1) & 0x7F //toss the first bit, len is 7 bits
    val mask = (head(1) & 0x80) == 0x80
    val maskKeyBytes = if (mask) 4 else 0
    val p: Parser[Array[Byte]] = if (payloadLen == 0x7E) {
      bytes(short >> {_ + maskKeyBytes})
    } else if (payloadLen == 0x7F) {
      bytes(long >> {_.toInt + maskKeyBytes})
    } else {
      bytes(payloadLen + maskKeyBytes)
    }
    p >> {data => DecodedResult.Static(Frame(Header(opcode.toByte, mask), unmask(mask,DataBlock(data))))}
  }
}

<<<<<<< HEAD
abstract class BaseWebsocketHandler(val context: Context) extends {

  val codec = new WebsocketCodec
  val controllerConfig = ControllerConfig(50, scala.concurrent.duration.Duration.Inf)

} with Controller[Frame, Frame] {

=======
abstract class BaseWebsocketHandler(context: Context, config: ControllerConfig)
  extends Controller(new WebsocketCodec, config, context) {
>>>>>>> 2d61dcea

  def send(bytes: DataBlock)(postWrite: OutputResult => Unit): Boolean = {
    //note - as per the spec, server frames are never masked
    push(Frame(Header(OpCodes.Text, false), bytes))(postWrite)
  }

  def processMessage(message: Frame)

  def preStart(){}

  def postStop(){}

  override def connected(e: WriteEndpoint) {
    super.connected(e)
    preStart()
  }

  override def connectionTerminated(cause: DisconnectCause) {
    super.connectionTerminated(cause)
    postStop()
  }

}



/**
 * A websocket server connection handler that uses a specified sub-protocol.
 */
abstract class WebsocketHandler[P <: Protocol](context: Context, config: ControllerConfig)
(implicit provider: FrameCodecProvider[P]) extends BaseWebsocketHandler(context, config) {

  val wscodec = provider.provideCodec()

  def handle: PartialFunction[P#Input, Unit]

  def handleError(reason: Throwable)

  def sendMessage(message: P#Output)(implicit postWrite: OutputResult => Unit = WebsocketHandler.NoopPostWrite): Boolean =  {
    send(wscodec.encode(message))(postWrite)
  }

  def processMessage(frame: Frame) {
    frame.header.opcode match {
      case OpCodes.Binary | OpCodes.Text => wscodec.decode(frame.payload) match {
        case Success(obj) => handle(obj)
        case Failure(err) => handleError(err)
      }
      case OpCodes.Ping => {
        push(Frame(Header(OpCodes.Pong, false), frame.payload))(WebsocketHandler.NoopPostWrite)
      }
      case OpCodes.Close => {
        disconnect()
      }
      case _ => {}
    }
  }
}

object WebsocketHandler {
  val DefaultConfig = ControllerConfig(1024, scala.concurrent.duration.Duration.Inf)

  val NoopPostWrite: OutputResult => Unit = _ => ()
}

 
abstract class WebsocketServerHandler[P <: Protocol](serverContext: ServerContext, config: ControllerConfig)(implicit provider: FrameCodecProvider[P])
extends WebsocketHandler[P](serverContext.context, config)(provider) with ServerConnectionHandler {

  def this(serverContext: ServerContext) (implicit provider: FrameCodecProvider[P]) = this(serverContext, WebsocketHandler.DefaultConfig)

  implicit val namespace = serverContext.server.namespace

}

abstract class WebsocketInitializer(val worker: WorkerRef) {

  def onConnect: ServerContext => BaseWebsocketHandler

}

class WebsocketHttpHandler(ctx: ServerContext, websocketInit: WebsocketInitializer, upgradePath: String)
extends protocols.http.HttpService(ServiceConfig.Default, ctx) {
  def handle = {
    case request if (request.head.path == upgradePath) => {
      val response = UpgradeRequest.validate(request) match {
        case Some(upgrade) => {
          become(() => websocketInit.onConnect(ctx))
          upgrade
        }
        case None => {
          request.badRequest("Invalid upgrade request")
        }
      }
      Callback.successful(response)
    }
  }
}

object WebsocketServer {
  import protocols.http._
  import server._

  /**
   * Start a Websocket server on the specified port.  Since Websocket
   * connections are upgraded from HTTP connections, this will actually start an
   * HTTP server and react to Websocket upgrade requests on the path
   * `upgradePath`, all other paths will 404.
   */
  def start(name: String, port: Int, upgradePath: String = "/")(init: WorkerRef => WebsocketInitializer)(implicit io: IOSystem) = {
    HttpServer.start(name, port){context => new Initializer(context) {
    
      val websockinit : WebsocketInitializer = init(context.worker)

<<<<<<< HEAD
      def onConnect = new RequestHandler(_) {
        def handle = {
          case request if (request.head.path == upgradePath) => {
            val response = UpgradeRequest
              .validate(request)
              .getOrElse(request.badRequest("Invalid upgrade request"))
            Callback.successful(response)
          }
        }
      }
=======
      def onConnect = new WebsocketHttpHandler(_, websockinit, upgradePath)
      
>>>>>>> 2d61dcea
    }}
  }

}
<|MERGE_RESOLUTION|>--- conflicted
+++ resolved
@@ -169,18 +169,12 @@
   }
 }
 
-<<<<<<< HEAD
-abstract class BaseWebsocketHandler(val context: Context) extends {
+abstract class BaseWebsocketHandler(val context: Context, val controllerConfig: ControllerConfig) extends {
 
   val codec = new WebsocketCodec
-  val controllerConfig = ControllerConfig(50, scala.concurrent.duration.Duration.Inf)
 
 } with Controller[Frame, Frame] {
 
-=======
-abstract class BaseWebsocketHandler(context: Context, config: ControllerConfig)
-  extends Controller(new WebsocketCodec, config, context) {
->>>>>>> 2d61dcea
 
   def send(bytes: DataBlock)(postWrite: OutputResult => Unit): Boolean = {
     //note - as per the spec, server frames are never masked
@@ -263,12 +257,12 @@
 }
 
 class WebsocketHttpHandler(ctx: ServerContext, websocketInit: WebsocketInitializer, upgradePath: String)
-extends protocols.http.HttpService(ServiceConfig.Default, ctx) {
+extends protocols.http.server.RequestHandler(ServiceConfig.Default, ctx) {
   def handle = {
     case request if (request.head.path == upgradePath) => {
       val response = UpgradeRequest.validate(request) match {
         case Some(upgrade) => {
-          become(() => websocketInit.onConnect(ctx))
+          connection.become(() => websocketInit.onConnect(ctx))
           upgrade
         }
         case None => {
@@ -295,21 +289,8 @@
     
       val websockinit : WebsocketInitializer = init(context.worker)
 
-<<<<<<< HEAD
-      def onConnect = new RequestHandler(_) {
-        def handle = {
-          case request if (request.head.path == upgradePath) => {
-            val response = UpgradeRequest
-              .validate(request)
-              .getOrElse(request.badRequest("Invalid upgrade request"))
-            Callback.successful(response)
-          }
-        }
-      }
-=======
       def onConnect = new WebsocketHttpHandler(_, websockinit, upgradePath)
       
->>>>>>> 2d61dcea
     }}
   }
 
