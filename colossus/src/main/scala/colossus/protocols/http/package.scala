--- conflicted
+++ resolved
@@ -3,7 +3,6 @@
 
 import colossus.metrics.TagMap
 import core.{Server, ServerContext, ServerRef, WorkerRef}
-import controller._
 import service._
 
 
@@ -89,7 +88,6 @@
 
   }
 
-<<<<<<< HEAD
   abstract class Initializer(worker: WorkerRef) {
 
     def onConnect: ServerContext => RequestHandler[Http]
@@ -106,7 +104,6 @@
     }
   }
   /*
-=======
   abstract class HttpService(config: ServiceConfig, context: ServerContext)
   extends BaseHttpServiceHandler[Http](config, Http.defaults.httpServerDefaults, context) {
       
@@ -118,7 +115,6 @@
 
     def this(context: ServerContext) = this(ServiceConfig.load(context.server.name.idString), context)
   }
->>>>>>> 92cdbc9b
 
   implicit object StreamingHttpProvider extends ServiceCodecProvider[StreamingHttp] {
     def provideCodec = new StreamingHttpServerCodec
