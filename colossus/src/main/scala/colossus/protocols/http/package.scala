--- conflicted
+++ resolved
@@ -106,13 +106,6 @@
   }
 
 
-<<<<<<< HEAD
-  class HttpClient(config : ClientConfig, context: Context)
-    extends ServiceClient[HttpRequest, HttpResponse](new HttpClientCodec,config, context)
-
-
-=======
->>>>>>> b4f5da19
   /*
   class StreamingHttpClient(config : ClientConfig,
                             worker : WorkerRef,
