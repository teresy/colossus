--- conflicted
+++ resolved
@@ -19,9 +19,6 @@
  */
 case class InitContext(server: ServerRef, worker: WorkerRef)
 
-<<<<<<< HEAD
-abstract class Initializer(context: InitContext) {
-=======
 /**
  * An `Initializer` is used to perform any setup/coordination logic for a
  * [[Server!]] inside a [[WorkerRef Worker]].  Initializers are also used to provide new
@@ -30,8 +27,7 @@
  * single-threaded.  See [[colossus.core.Server!]] to see how `Initializer` is
  * used when starting servers.
  */
-abstract class Initializer(_worker: WorkerRef) {
->>>>>>> f63a7994
+abstract class Initializer(context: InitContext) {
 
   implicit val worker = context.worker
 
