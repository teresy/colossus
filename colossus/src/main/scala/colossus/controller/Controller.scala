package colossus
package controller

import colossus.metrics.MetricNamespace
import colossus.parsing.DataSize
import colossus.parsing.DataSize._
import core._

import scala.concurrent.duration.Duration

/**
 * Configuration for the controller
 *
 * @param outputBufferSize the maximum number of outbound messages that can be queued for sending at once
 * @param sendTimeout if a queued outbound message becomes older than this it will be cancelled
 * @param inputMaxSize maximum allowed input size (in bytes)
 * @param flushBufferOnClose
 */
case class ControllerConfig(
  outputBufferSize: Int,
  sendTimeout: Duration,
  inputMaxSize: DataSize = 1.MB,
  flushBufferOnClose: Boolean = true,
  metricsEnabled: Boolean = true
)

<<<<<<< HEAD
//these are the methods that the controller layer requires to be implemented
trait ControllerIface[E <: Encoding] {
=======
//used to terminate input streams when a connection is closing
class DisconnectingException(message: String) extends Exception(message)





/**
 * The base trait inherited by both InputController and OutputController and
 * ultimately implemented by Controller.  This merely contains methods needed
 * by both input and output controller
 */
trait MasterController[Input, Output] extends ConnectionHandler with IdleCheck {
>>>>>>> c764e63e
  protected def connectionState: ConnectionState
  protected def codec: Codec[E]
  protected def processMessage(input: E#Input)
  protected def controllerConfig: ControllerConfig
  implicit val namespace: MetricNamespace

  protected def onFatalError(reason: Throwable): Option[E#Output] = {
    //TODO: Logging
    println(s"Fatal Error: $reason, disconnecting")
    None
  }
}

trait Writer[T] {
  protected def push(item: T, createdMillis: Long = System.currentTimeMillis)(postWrite: QueuedItem.PostWrite): Boolean
  protected def canPush: Boolean
}

//these are the method that a controller layer itself must implement
trait ControllerImpl[E <: Encoding] extends Writer[E#Output] {
  protected def purgePending(reason: Throwable)
  protected def writesEnabled: Boolean
  protected def pauseWrites()
  protected def resumeWrites()
  protected def pauseReads()
  protected def resumeReads()
  protected def pendingBufferSize: Int
}

/**
 * methods that both input and output need but shouldn't be exposed in the above traits
 */
trait BaseController[E <: Encoding] extends CoreHandler with ControllerImpl[E]{this: ControllerIface[E] =>
  def fatalError(reason: Throwable) {
    onFatalError(reason).foreach{o => push(o){_ => ()}}
    disconnect()
  }
}

trait Controller[E <: Encoding] extends StaticInputController[E] with StaticOutputController[E]{this: ControllerIface[E] => }

/**
 * This can be used to build connection handlers directly on top of the
 * controller layer
 */
abstract class BasicController[E <: Encoding](
  val codec: Codec[E],
  val controllerConfig: ControllerConfig,
  val context: Context
) extends Controller[E] { self: ControllerIface[E] => }

<|MERGE_RESOLUTION|>--- conflicted
+++ resolved
@@ -24,24 +24,8 @@
   metricsEnabled: Boolean = true
 )
 
-<<<<<<< HEAD
 //these are the methods that the controller layer requires to be implemented
 trait ControllerIface[E <: Encoding] {
-=======
-//used to terminate input streams when a connection is closing
-class DisconnectingException(message: String) extends Exception(message)
-
-
-
-
-
-/**
- * The base trait inherited by both InputController and OutputController and
- * ultimately implemented by Controller.  This merely contains methods needed
- * by both input and output controller
- */
-trait MasterController[Input, Output] extends ConnectionHandler with IdleCheck {
->>>>>>> c764e63e
   protected def connectionState: ConnectionState
   protected def codec: Codec[E]
   protected def processMessage(input: E#Input)
@@ -74,7 +58,7 @@
 /**
  * methods that both input and output need but shouldn't be exposed in the above traits
  */
-trait BaseController[E <: Encoding] extends CoreHandler with ControllerImpl[E]{this: ControllerIface[E] =>
+trait BaseController[E <: Encoding] extends CoreHandler with IdleCheck with ControllerImpl[E]{this: ControllerIface[E] =>
   def fatalError(reason: Throwable) {
     onFatalError(reason).foreach{o => push(o){_ => ()}}
     disconnect()
