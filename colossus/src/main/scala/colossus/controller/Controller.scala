--- conflicted
+++ resolved
@@ -114,15 +114,11 @@
       case (ShuttingDown(endpoint), InputState.Terminated, OutputState.Terminated) => {
         super.shutdown()
       }
-<<<<<<< HEAD
-      case _ => {}
-=======
       case (NotConnected, _, _) => {
         //can happen when disconnect is called before being connected
         super.shutdown()
       }
       case _ => {} 
->>>>>>> 9c9aede6
     }
   }
 
