import akka.actor.ActorSystem
import colossus.IOSystem
import colossus.protocols.http.HttpMethod._
import colossus.protocols.http.UrlParsing._
import colossus.protocols.http.{HttpServer, Initializer, RequestHandler}
import colossus.protocols.http.{ContentType, Http, HttpCodes, HttpHeader, HttpHeaders}
import colossus.service.GenRequestHandler.PartialHandler
import colossus.service.Callback.Implicits._

object HttpService2 {

  implicit val actorSystem = ActorSystem()
  implicit val ioSystem    = IOSystem()

  HttpServer.start("example-server", 9000) { initContext =>
    new Initializer(initContext) {
      override def onConnect: RequestHandlerFactory =
        serverContext =>
          new RequestHandler(serverContext) {
            override def handle: PartialHandler[Http] = {
              case request @ Get on Root =>
                // #example1
                request.ok("hello").withHeader("header-name", "header-value")
                request.ok("hello", HttpHeaders(HttpHeader("header-name", "header-value")))
                request.ok("hello", HttpHeaders(HttpHeader(HttpHeaders.CookieHeader, "header-value")))
                // #example1
                // #example1a
                request.ok("hello", HttpHeaders(HttpHeader("Content-Type", "header-value")))
              // #example1a

              case request @ Get on Root =>
                // #example3
                val body: String                = request.body.bytes.utf8String
                val contentType: Option[String] = request.head.headers.contentType
                val headers: HttpHeaders        = request.head.headers
                val parameter: Option[String]   = request.head.parameters.getFirst("key")
                // #example3

<<<<<<< HEAD
            // #example2
            request.respond(
              HttpCodes.CONFLICT,
              """{"name":"value"}"""
            ).withContentType(ContentType.ApplicationJson)
          // #example2
=======
                // #example2
                request
                  .respond(
                    HttpCodes.CONFLICT,
                    HttpBody("""{"name":"value"}""")
                  )
                  .withContentType(ContentType.ApplicationJson)
              // #example2
            }
>>>>>>> 73c52bc1
        }
    }
  }

}<|MERGE_RESOLUTION|>--- conflicted
+++ resolved
@@ -36,24 +36,15 @@
                 val parameter: Option[String]   = request.head.parameters.getFirst("key")
                 // #example3
 
-<<<<<<< HEAD
-            // #example2
-            request.respond(
-              HttpCodes.CONFLICT,
-              """{"name":"value"}"""
-            ).withContentType(ContentType.ApplicationJson)
-          // #example2
-=======
                 // #example2
                 request
                   .respond(
                     HttpCodes.CONFLICT,
-                    HttpBody("""{"name":"value"}""")
+                    """{"name":"value"}"""
                   )
                   .withContentType(ContentType.ApplicationJson)
               // #example2
             }
->>>>>>> 73c52bc1
         }
     }
   }
